--- conflicted
+++ resolved
@@ -9,16 +9,10 @@
     "test": "echo \"No tests specified\""
   },
   "dependencies": {
-    "@dnd-kit/core": "^6.3.1",
-    "clsx": "^2.1.1",
     "react": "^18.2.0",
     "react-dom": "^18.2.0",
-<<<<<<< HEAD
-    "zustand": "^5.0.6"
-=======
     "zustand": "^4.5.0",
     "@dnd-kit/core": "^6.0.6"
->>>>>>> 7e86d111
   },
   "devDependencies": {
     "@types/react": "^18.2.0",
